"""Defining hyper parameters and their distributions for HPO"""

import numpy as np

from woods.objectives import OBJECTIVES

def get_training_hparams(dataset_name, seed, sample=False):
    """ Get training related hyper parameters (class_balance, weight_decay, lr, batch_size)

    Args:
        dataset_name (str): dataset that is gonna be trained on for the run
        seed (int): seed used if hyper parameter is sampled
        sample (bool, optional): If ''True'', hyper parameters are gonna be sampled randomly according to their given distributions. Defaults to ''False'' where the default value is chosen.

    Raises:
        NotImplementedError: Dataset name not found

    Returns:
        dict: Dictionnary with hyper parameters values
    """

    dataset_train = dataset_name + '_train'
    if dataset_train not in globals():
        raise NotImplementedError("dataset not found: {}".format(dataset_name))
    else:
        hyper_function = globals()[dataset_train]

    hparams = hyper_function(sample)
    
    for k in hparams.keys():
        hparams[k] = hparams[k](np.random.RandomState(seed))

    return hparams


def Basic_Fourier_train(sample):
    """ Basic Fourier model hparam definition 
    
    Args:
        sample (bool): If ''True'', hyper parameters are gonna be sampled randomly according to their given distributions. Defaults to ''False'' where the default value is chosen.
    """
    if sample:
        return {
            'class_balance': lambda r: True,
            'weight_decay': lambda r: 0.,
            'lr': lambda r: 10**r.uniform(-4.5, -2.5),
            'batch_size': lambda r: int(2**r.uniform(3, 7))
        }
    else:
        return {
            'class_balance': lambda r: True,
            'weight_decay': lambda r: 0,
            'lr': lambda r: 1e-3,
            'batch_size': lambda r: 64
        }
    
def Spurious_Fourier_train(sample):
    """ Spurious Fourier model hparam definition 
    
    Args:
        sample (bool): If ''True'', hyper parameters are gonna be sampled randomly according to their given distributions. Defaults to ''False'' where the default value is chosen.
    """
    if sample:
        return {
            'class_balance': lambda r: True,
            'weight_decay': lambda r: 0.,
            'lr': lambda r: 10**r.uniform(-4.5, -2.5),
            'batch_size': lambda r: int(2**r.uniform(3, 7))
        }
    else:
        return {
            'class_balance': lambda r: True,
            'weight_decay': lambda r: 0,
            'lr': lambda r: 1e-3,
            'batch_size': lambda r: 64
        }

def TMNIST_train(sample):
    """ TMNIST model hparam definition 
    
    Args:
        sample (bool): If ''True'', hyper parameters are gonna be sampled randomly according to their given distributions. Defaults to ''False'' where the default value is chosen.
    """
    if sample:
        return {
            'class_balance': lambda r: True,
            'weight_decay': lambda r: 0.,
            'lr': lambda r: 10**r.uniform(-4.5, -2.5),
            'batch_size': lambda r: int(2**r.uniform(3, 9))
        }
    else:
        return {
            'class_balance': lambda r: True,
            'weight_decay': lambda r: 0,
            'lr': lambda r: 1e-3,
            'batch_size': lambda r: 64
        }

def TCMNIST_seq_train(sample):
    """ TCMNIST_seq model hparam definition 
    
    Args:
        sample (bool): If ''True'', hyper parameters are gonna be sampled randomly according to their given distributions. Defaults to ''False'' where the default value is chosen.
    """
    if sample:
        return {
            'class_balance': lambda r: True,
            'weight_decay': lambda r: 0.,
            'lr': lambda r: 10**r.uniform(-4.5, -2.5),
            'batch_size': lambda r: int(2**r.uniform(3, 9))
        }
    else:
        return {
            'class_balance': lambda r: True,
            'weight_decay': lambda r: 0,
            'lr': lambda r: 1e-3,
            'batch_size': lambda r: 64
        }

def TCMNIST_step_train(sample):
    """ TCMNIST_step model hparam definition 
    
    Args:
        sample (bool): If ''True'', hyper parameters are gonna be sampled randomly according to their given distributions. Defaults to ''False'' where the default value is chosen.
    """
    if sample:
        return {
            'class_balance': lambda r: True,
            'weight_decay': lambda r: 0.,
            'lr': lambda r: 10**r.uniform(-4.5, -2.5),
            'batch_size': lambda r: int(2**r.uniform(3, 9))
        }
    else:
        return {
            'class_balance': lambda r: True,
            'weight_decay': lambda r: 0,
            'lr': lambda r: 1e-3,
            'batch_size': lambda r: 64
        }

def CAP_DB_train(sample):
    """ CAP_DB model hparam definition 
    
    Args:
        sample (bool): If ''True'', hyper parameters are gonna be sampled randomly according to their given distributions. Defaults to ''False'' where the default value is chosen.
    """
    if sample:
        return {
            'class_balance': lambda r: True,
            'weight_decay': lambda r: 0.,
            'lr': lambda r: 10**r.uniform(-5, -3),
            'batch_size': lambda r: int(2**r.uniform(3, 4))
        }
    else:
        return {
            'class_balance': lambda r: True,
            'weight_decay': lambda r: 0,
            'lr': lambda r: 10**-4,
            'batch_size': lambda r: 4
        }

def SEDFx_DB_train(sample):
    """ SEDFx_DB model hparam definition 
    
    Args:
        sample (bool): If ''True'', hyper parameters are gonna be sampled randomly according to their given distributions. Defaults to ''False'' where the default value is chosen.
    """
    if sample:
        return {
            'class_balance': lambda r: True,
            'weight_decay': lambda r: 0.,
            'lr': lambda r: 10**r.uniform(-5, -3),
            'batch_size': lambda r: int(2**r.uniform(3, 4))
        }
    else:
        return {
            'class_balance': lambda r: True,
            'weight_decay': lambda r: 0,
            'lr': lambda r: 10**-4,
            'batch_size': lambda r: 8
        }

def MI_train(sample):
    """ MI model hparam definition """
    if sample:
        return {
            'class_balance': lambda r: True,
            'weight_decay': lambda r: 0.,
            'lr': lambda r: 10**r.uniform(-5, -3),
            'batch_size': lambda r: int(2**r.uniform(3, 4))
        }
    else:
        return {
            'class_balance': lambda r: True,
            'weight_decay': lambda r: 0.1,
            'lr': lambda r: 10**-4,
            'batch_size': lambda r: 8
        }

def HAR_train(sample):
    """ HAR model hparam definition 
    
    Args:
        sample (bool): If ''True'', hyper parameters are gonna be sampled randomly according to their given distributions. Defaults to ''False'' where the default value is chosen.
    """
    if sample:
        return {
            'class_balance': lambda r: True,
            'weight_decay': lambda r: 0.,
            'lr': lambda r: 10**r.uniform(-5, -3),
            'batch_size': lambda r: int(2**r.uniform(3, 4))
        }
    else:
        return {
            'class_balance': lambda r: True,
            'weight_decay': lambda r: 0,
            'lr': lambda r: 10**-4,
            'batch_size': lambda r: 8
        }

def LSA64_train(sample):
    """ LSA64 model hparam definition 
    
    Args:
        sample (bool): If ''True'', hyper parameters are gonna be sampled randomly according to their given distributions. Defaults to ''False'' where the default value is chosen.
    """
    if sample:
        return {
            'class_balance': lambda r: True,
            'weight_decay': lambda r: 0.,
            'lr': lambda r: 10**r.uniform(-5, -3),
            'batch_size': lambda r: int(2**r.uniform(3, 4))
        }
    else:
        return {
            'class_balance': lambda r: True,
            'weight_decay': lambda r: 0,
            'lr': lambda r: 10**-4,
            'batch_size': lambda r: 8
        }

def get_model_hparams(dataset_name):
    """ Get the model related hyper parameters

    Each dataset has their own model hyper parameters definition

    Args:
        dataset_name (str): dataset that is gonna be trained on for the run
        seed (int): seed used if hyper parameter is sampled
        sample (bool, optional): If ''True'', hyper parameters are gonna be sampled randomly according to their given distributions. Defaults to ''False'' where the default value is chosen.

    Raises:
        NotImplementedError: Dataset name not found

    Returns:
        dict: Dictionnary with hyper parameters values
    """
    dataset_model = dataset_name + '_model'
    if dataset_model not in globals():
        raise NotImplementedError("dataset not found: {}".format(dataset_name))
    else:
        hyper_function = globals()[dataset_model]

    hparams = hyper_function()
    
    return hparams

def Basic_Fourier_model():
    """ Spurious Fourier model hparam definition """
    return {
        'model': 'LSTM',
        'hidden_depth': 1, 
        'hidden_width': 20,
        'recurrent_layers': 2,
        'state_size': 32
    }

def Spurious_Fourier_model():
    """ Spurious Fourier model hparam definition """
    return {
        'model': 'LSTM',
        'hidden_depth': 1, 
        'hidden_width': 20,
        'recurrent_layers': 2,
        'state_size': 32
    }

def TMNIST_model():
    """ TMNIST model hparam definition """
    return {
        'model': 'LSTM',
        'hidden_depth': 1, 
        'hidden_width': 20,
        'recurrent_layers': 2,
        'state_size': 32
    }

def TCMNIST_seq_model():
    """ TCMNIST_seq model hparam definition """
    return {
        'model': 'LSTM',
        'hidden_depth': 1, 
        'hidden_width': 20,
        'recurrent_layers': 2,
        'state_size': 32
    }

def TCMNIST_step_model():
    """ TCMNIST_step model hparam definition """
    return {
        'model': 'LSTM',
        'hidden_depth': 1, 
        'hidden_width': 20,
        'recurrent_layers': 2,
        'state_size': 32
    }

def CAP_DB_model():
    """ CAP_DB model hparam definition """
    return {
        'model': 'EEGResnet',
        'nheads_enc': 8,
        'nlayers_enc': 2,
        'embedding_size': 32
    }

def SEDFx_DB_model():
    """ SEDFx_DB model hparam definition """
    return {
        'model': 'Transformer',
        'nheads_enc': 8,
        'nlayers_enc': 2,
        'embedding_size': 32
    }

def MI_model():
    """ MI model hparam definition """
<<<<<<< HEAD
    if sample:
        return {
            'model': lambda r: 'Transformer',
            'nheads_enc': lambda r: 8,
            'nlayers_enc': lambda r: 2,
            'embedding_size': lambda r: 32
        }
    else:
        return {
            'model': lambda r: 'shallow',
            'nheads_enc': lambda r: 8,
            'nlayers_enc': lambda r: 2,
            'embedding_size': lambda r: 32
        }

def HAR_model(sample):
    """ HAR model hparam definition 
    
    Args:
        sample (bool): If ''True'', hyper parameters are gonna be sampled randomly according to their given distributions. Defaults to ''False'' where the default value is chosen.
    """
    if sample:
        return {
            'model': lambda r: 'LSTM',
            'hidden_depth': lambda r: int(r.choice([1, 2, 3])),
            'hidden_width': lambda r: int(2**r.uniform(5, 7)),
            'recurrent_layers': lambda r: int(r.choice([1, 2, 3])),
            'state_size': lambda r: int(2**r.uniform(5, 7))
        }
    else:
        return {
            'model': lambda r: 'LSTM',
            'hidden_depth': lambda r: 1, 
            'hidden_width': lambda r: 20,
            'recurrent_layers': lambda r: 2,
            'state_size': lambda r: 32
        }

def LSA64_model(sample):
    """ LSA64 model hparam definition 
    
    Args:
        sample (bool): If ''True'', hyper parameters are gonna be sampled randomly according to their given distributions. Defaults to ''False'' where the default value is chosen.
    """
    if sample:
        return {
            'model': lambda r: 'LSTM',
            'hidden_depth': lambda r: int(r.choice([1, 2, 3])),
            'hidden_width': lambda r: int(2**r.uniform(5, 7)),
            'recurrent_layers': lambda r: int(r.choice([1, 2, 3])),
            'state_size': lambda r: int(2**r.uniform(5, 7))
        }
    else:
        return {
            'model': lambda r: 'CRNN',
            # Classifier
            'hidden_depth': lambda r: 1,
            'hidden_width': lambda r: 64,
            # LSTM
            'recurrent_layers': lambda r: 2,
            'state_size': lambda r: 128,
            # Resnet encoder
            'fc_hidden': lambda r: (512,512),
            'CNN_embed_dim': lambda r: 256
        }
=======
    return {
        'model': 'Transformer',
        'nheads_enc': 8,
        'nlayers_enc': 2,
        'embedding_size': 32
    }

def HAR_model():
    """ MI model hparam definition """
    return {
        'model': 'shallow',
        'nheads_enc': 8,
        'nlayers_enc': 2,
        'embedding_size': 32
    }

# def HAR_model():
#     """ HAR model hparam definition """
#     return {
#         'model': 'LSTM',
#         'hidden_depth': 3, 
#         'hidden_width': 100,
#         'recurrent_layers': 2,
#         'state_size': 100
#     }

def LSA64_model():
    """ LSA64 model hparam definition """
    return {
        'model': 'CRNN',
        # Classifier
        'hidden_depth': 1,
        'hidden_width': 64,
        # LSTM
        'recurrent_layers': 2,
        'state_size': 128,
        # Resnet encoder
        'fc_hidden': (512,512),
        'CNN_embed_dim': 256
    }
>>>>>>> f3dae030


def get_objective_hparams(objective_name, seed, sample=False):
    """ Get the objective related hyper parameters

    Each objective has their own model hyper parameters definitions

    Args:
        objective_name (str): objective that is gonna be trained on for the run
        seed (int): seed used if hyper parameter is sampled
        sample (bool, optional): If ''True'', hyper parameters are gonna be sampled randomly according to their given distributions. Defaults to ''False'' where the default value is chosen.

    Raises:
        NotImplementedError: Objective name not found

    Returns:
        dict: Dictionnary with hyper parameters values
    """
    # Return the objective class with the given name
    objective_hyper = objective_name+'_hyper'
    if objective_hyper not in globals():
        raise NotImplementedError("objective not found: {}".format(objective_name))
    else:
        hyper_function = globals()[objective_hyper]

    hparams = hyper_function(sample)

    for k in hparams.keys():
        hparams[k] = hparams[k](np.random.RandomState(seed))
    
    return hparams

def ERM_hyper(sample):
    """ ERM objective hparam definition 
    
    Args:
        sample (bool): If ''True'', hyper parameters are gonna be sampled randomly according to their given distributions. Defaults to ''False'' where the default value is chosen.
    """
    return {}

def IRM_hyper(sample):
    """ IRM objective hparam definition 
    
    Args:
        sample (bool): If ''True'', hyper parameters are gonna be sampled randomly according to their given distributions. Defaults to ''False'' where the default value is chosen.
    """
    if sample:
        return {
            'penalty_weight': lambda r: 10**r.uniform(-1,5),
            'anneal_iters': lambda r: r.uniform(0,2000)
        }
    else:
        return {
            'penalty_weight': lambda r: 1e4,
            'anneal_iters': lambda r: 10
        }

def VREx_hyper(sample):
    """ VREx objective hparam definition 
    
    Args:
        sample (bool): If ''True'', hyper parameters are gonna be sampled randomly according to their given distributions. Defaults to ''False'' where the default value is chosen.
    """
    if sample:
        return {
            'penalty_weight': lambda r: 10**r.uniform(-1,5),
            'anneal_iters': lambda r: r.uniform(0,2000)
        }
    else:
        return {
            'penalty_weight': lambda r: 1e4,
            'anneal_iters': lambda r: 10
        }

def SD_hyper(sample):
    """ SD objective hparam definition 
    
    Args:
        sample (bool): If ''True'', hyper parameters are gonna be sampled randomly according to their given distributions. Defaults to ''False'' where the default value is chosen.
    """
    if sample:
        return {
            'penalty_weight': lambda r: 10**r.uniform(-2,2)
        }
    else:
        return {
            'penalty_weight': lambda r: 1
        }
        
def IGA_hyper(sample):
    """ IGA objective hparam definition 
    
    Args:
        sample (bool): If ''True'', hyper parameters are gonna be sampled randomly according to their given distributions. Defaults to ''False'' where the default value is chosen.
    """
    if sample:
        return {
            'penalty_weight': lambda r: 10**r.uniform(-1,5)
        }
    else:
        return {
            'penalty_weight': lambda r: 1e4
        }

def ANDMask_hyper(sample):
    """ ANDMask objective hparam definition 
    
    Args:
        sample (bool): If ''True'', hyper parameters are gonna be sampled randomly according to their given distributions. Defaults to ''False'' where the default value is chosen.
    """
    if sample:
        return {
            'tau': lambda r: r.uniform(0,1)
        }
    else:
        return {
            'tau': lambda r: 1
        }<|MERGE_RESOLUTION|>--- conflicted
+++ resolved
@@ -335,73 +335,6 @@
 
 def MI_model():
     """ MI model hparam definition """
-<<<<<<< HEAD
-    if sample:
-        return {
-            'model': lambda r: 'Transformer',
-            'nheads_enc': lambda r: 8,
-            'nlayers_enc': lambda r: 2,
-            'embedding_size': lambda r: 32
-        }
-    else:
-        return {
-            'model': lambda r: 'shallow',
-            'nheads_enc': lambda r: 8,
-            'nlayers_enc': lambda r: 2,
-            'embedding_size': lambda r: 32
-        }
-
-def HAR_model(sample):
-    """ HAR model hparam definition 
-    
-    Args:
-        sample (bool): If ''True'', hyper parameters are gonna be sampled randomly according to their given distributions. Defaults to ''False'' where the default value is chosen.
-    """
-    if sample:
-        return {
-            'model': lambda r: 'LSTM',
-            'hidden_depth': lambda r: int(r.choice([1, 2, 3])),
-            'hidden_width': lambda r: int(2**r.uniform(5, 7)),
-            'recurrent_layers': lambda r: int(r.choice([1, 2, 3])),
-            'state_size': lambda r: int(2**r.uniform(5, 7))
-        }
-    else:
-        return {
-            'model': lambda r: 'LSTM',
-            'hidden_depth': lambda r: 1, 
-            'hidden_width': lambda r: 20,
-            'recurrent_layers': lambda r: 2,
-            'state_size': lambda r: 32
-        }
-
-def LSA64_model(sample):
-    """ LSA64 model hparam definition 
-    
-    Args:
-        sample (bool): If ''True'', hyper parameters are gonna be sampled randomly according to their given distributions. Defaults to ''False'' where the default value is chosen.
-    """
-    if sample:
-        return {
-            'model': lambda r: 'LSTM',
-            'hidden_depth': lambda r: int(r.choice([1, 2, 3])),
-            'hidden_width': lambda r: int(2**r.uniform(5, 7)),
-            'recurrent_layers': lambda r: int(r.choice([1, 2, 3])),
-            'state_size': lambda r: int(2**r.uniform(5, 7))
-        }
-    else:
-        return {
-            'model': lambda r: 'CRNN',
-            # Classifier
-            'hidden_depth': lambda r: 1,
-            'hidden_width': lambda r: 64,
-            # LSTM
-            'recurrent_layers': lambda r: 2,
-            'state_size': lambda r: 128,
-            # Resnet encoder
-            'fc_hidden': lambda r: (512,512),
-            'CNN_embed_dim': lambda r: 256
-        }
-=======
     return {
         'model': 'Transformer',
         'nheads_enc': 8,
@@ -442,7 +375,6 @@
         'fc_hidden': (512,512),
         'CNN_embed_dim': 256
     }
->>>>>>> f3dae030
 
 
 def get_objective_hparams(objective_name, seed, sample=False):
