import time
import numpy as np

import torch
from torch import nn, optim

from lib import datasets
from lib import models
from lib import objectives
from lib import hyperparams
from lib import utils

## Train function
def train_step(model, loss_fn, objective, dataset, in_loaders_iter, optimizer, device):
    """
    :param model: nn model defined in a models.py
    :param train_loader: training dataloader(s)
    :param optimizer: optimizer of the model defined in train(...)
    :param device: device on which we are training
    """
    model.train()

    ts = torch.tensor(dataset.get_pred_time()).to(device)
        
    # Get next batch of training data
    batch_loaders = next(in_loaders_iter)

    # Send everything in an array
    minibatches_device = [(x, y) for x,y in batch_loaders]

    ## Group all inputs and send to device
    all_x = torch.cat([x for x,y in minibatches_device]).to(device)
    all_y = torch.cat([y for x,y in minibatches_device]).to(device)
    all_out = []

    # Get logit and make prediction
    all_out, pred = model(all_x, ts)

    # Compute environment-wise losses
    all_logits_idx = 0
    env_losses = torch.zeros(len(minibatches_device))
    for i, (x, y) in enumerate(minibatches_device):
        env_loss = 0
        y = y.to(device)
        for t_idx, out in enumerate(all_out):     # Number of time steps
            env_out_t = out[all_logits_idx:all_logits_idx + x.shape[0],:]
            env_loss += loss_fn(env_out_t, y[:,t_idx]) 
            objective.gather_logits_and_labels(env_out_t, y[:,t_idx])

        # get train accuracy and save it
        nb_correct = pred[all_logits_idx:all_logits_idx + x.shape[0],:].eq(y).cpu().sum()
        nb_items = pred[all_logits_idx:all_logits_idx + x.shape[0],:].numel()

        # Save loss
        env_losses[i] = env_loss

        # Update stuff
        all_logits_idx += x.shape[0]

    # Back propagate
    optimizer.zero_grad()
    objective.backward(env_losses)
    optimizer.step()

    return model

def train_seq_setup(flags, training_hparams, model, objective, dataset, device):

    loss_fn = nn.NLLLoss(weight=dataset.get_class_weight().to(device))
    optimizer = optim.Adam(model.parameters(), lr=training_hparams['lr'], weight_decay=training_hparams['weight_decay'])
    
    record = {}
    step_times = []
    
    t = utils.setup_pretty_table(flags)

    train_names, train_loaders = dataset.get_train_loaders()
    n_batches = np.sum([len(train_l) for train_l in train_loaders])
    for step in range(1, dataset.N_STEPS + 1):
<<<<<<< HEAD
=======
        print(step)

>>>>>>> cc04c8e5
        train_loaders_iter = zip(*train_loaders)
        ## Make training step and report accuracies and losses
        step_start = time.time()
        model = train_step(model, loss_fn, objective, dataset, train_loaders_iter, optimizer, device)
        step_times.append(time.time() - step_start)

        if step % dataset.CHECKPOINT_FREQ == 0 or (step-1)==0:

            val_start = time.time()
            checkpoint_record = get_accuracies_seq(model, loss_fn, dataset, device)
            val_time = time.time() - val_start

            record[str(step)] = checkpoint_record

            t.add_row([step] 
                    + ["{:.2f} :: {:.2f}".format(record[str(step)][str(e)+'_in_acc'], record[str(step)][str(e)+'_out_acc']) for e in dataset.get_envs()] 
                    + ["{:.2f}".format(np.average([record[str(step)][str(e)+'_loss'] for e in train_names]))] 
                    + ["{:.2f}".format((step*len(train_loaders)) / n_batches)]
                    + ["{:.2f}".format(np.mean(step_times))] 
                    + ["{:.2f}".format(val_time)])

            step_times = [] 
            print("\n".join(t.get_string().splitlines()[-2:-1]))

    return record

def get_accuracies_seq(model, loss_fn, dataset, device):

    # Get loaders and their names
    val_names, val_loaders = dataset.get_val_loaders()

    ## Get test accuracy and loss
    record = {}
    for name, loader in zip(val_names, val_loaders):
        print(name)
        accuracy, loss = get_split_accuracy(model, loss_fn, dataset, loader, device)
    
        record.update({name+'_acc': accuracy,
                                name+'_loss': loss})
    
    return record

def get_split_accuracy(model, loss_fn, dataset, loader, device):

    n_batch = 0
    losses = 0
    nb_correct = 0
    nb_item = 0

    ts = torch.tensor(dataset.get_pred_time()).to(device)

    model.eval()
    with torch.no_grad():

        for b, (data, target) in enumerate(loader):

            data, target = data.to(device), target.to(device)

            loss = 0
            all_out, pred = model(data, ts)

            for i, t in enumerate(ts):
                loss += loss_fn(all_out[i], target[:,i])

            nb_correct += pred.eq(target).sum()
            nb_item += pred.numel()
            losses += loss
            n_batch += 1

    return nb_correct.item() / nb_item, losses.item() / n_batch<|MERGE_RESOLUTION|>--- conflicted
+++ resolved
@@ -77,11 +77,7 @@
     train_names, train_loaders = dataset.get_train_loaders()
     n_batches = np.sum([len(train_l) for train_l in train_loaders])
     for step in range(1, dataset.N_STEPS + 1):
-<<<<<<< HEAD
-=======
-        print(step)
-
->>>>>>> cc04c8e5
+        
         train_loaders_iter = zip(*train_loaders)
         ## Make training step and report accuracies and losses
         step_start = time.time()
@@ -116,7 +112,6 @@
     ## Get test accuracy and loss
     record = {}
     for name, loader in zip(val_names, val_loaders):
-        print(name)
         accuracy, loss = get_split_accuracy(model, loss_fn, dataset, loader, device)
     
         record.update({name+'_acc': accuracy,
