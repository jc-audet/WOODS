import os
import copy
import h5py
import warnings

import scipy.io
import numpy as np
from scipy import fft
import matplotlib.pyplot as plt

import torch
from torch import nn, optim
from torch.utils.data import Dataset, DataLoader
from torchvision import datasets, transforms

DATASETS = [
    # 1D datasets
    'Fourier_basic',
    'Spurious_Fourier',
    # Small images
    "TMNIST",
    # Small correlation shift dataset
    "TCMNIST_seq",
    "TCMNIST_step",
    ## EEG Dataset
    "PhysioNet",
]

def get_dataset_class(dataset_name):
    """ Return the dataset class with the given name.
    Taken from : https://github.com/facebookresearch/DomainBed/blob/9e864cc4057d1678765ab3ecb10ae37a4c75a840/domainbed/datasets.py#L36
    
    Args:
        dataset_name (str): Name of the dataset to get the function of. (Must be a part of the DATASETS list)
    
    Returns: 
        function: The __init__ function of the desired dataset that takes as input (  flags: parser arguments of the train.py script, 
                                                                            training_hparams: set of training hparams from hparams.py )

    Raises:
        NotImplementedError: Dataset name not found
    """
    if dataset_name not in globals() or dataset_name not in DATASETS:
        raise NotImplementedError("Dataset not found: {}".format(dataset_name))

    return globals()[dataset_name]

def num_environments(dataset_name):
    """ Returns the number of environments of a dataset """
    return len(get_dataset_class(dataset_name).ENVS)

def get_environments(dataset_name):
    """ Returns the environments of a dataset """
    return get_dataset_class(dataset_name).ENVS

def get_setup(dataset_name):
    """ Returns the setup of a dataset """
    return get_dataset_class(dataset_name).SETUP

def XOR(a, b):
    """ Returns a XOR b (the 'Exclusive or' gate) """
    return ( a - b ).abs()

def bernoulli(p, size):
    """ Returns a tensor of 1. (True) or 0. (False) resulting from the outcome of a bernoulli random variable of parameter p.
    
    Args:
        p (float): Parameter p of the Bernoulli distribution
        size (int...): A sequence of integers defining hte shape of the output tensor
    """
    return ( torch.rand(size) < p ).float()

def make_split(dataset, holdout_fraction, seed=0, sort=False):
    """ Split a Torch TensorDataset into (1-holdout_fraction) / holdout_fraction.

    Args:
        dataset (TensorDataset): Tensor dataset that has 2 tensors -> data, targets
        holdout_fraction (float): Fraction of the dataset that is gonna be in the validation set
        seed (int, optional): seed used for the shuffling of the data before splitting. Defaults to 0.
        sort (bool, optional): If ''True'' the dataset is gonna be sorted after splitting. Defaults to False.

    Returns:
        TensorDataset: 1-holdout_fraction part of the split
        TensorDataset: holdout_fractoin part of the split
    """

    in_keys, out_keys = get_split(dataset, holdout_fraction, seed=seed, sort=sort)

    in_split = dataset[in_keys]
    out_split = dataset[out_keys]

    return torch.utils.data.TensorDataset(*in_split), torch.utils.data.TensorDataset(*out_split)

def get_split(dataset, holdout_fraction, seed=0, sort=False):
    """ Generates the keys that are used to split a Torch TensorDataset into (1-holdout_fraction) / holdout_fraction.

    Args:
        dataset (TensorDataset): TensorDataset to be split
        holdout_fraction (float): Fraction of the dataset that is gonna be in the out (validation) set
        seed (int, optional): seed used for the shuffling of the data before splitting. Defaults to 0.
        sort (bool, optional): If ''True'' the dataset is gonna be sorted after splitting. Defaults to False.

    Returns:
        list: in (1-holdout_fraction) keys of the split
        list: out (holdout_fraction) keys of the split
    """

    split = int(len(dataset)*holdout_fraction)

    keys = list(range(len(dataset)))
    np.random.RandomState(seed).shuffle(keys)
    
    in_keys = keys[split:]
    out_keys = keys[:split]
    if sort:
        in_keys.sort()
        out_keys.sort()

    return in_keys, out_keys

class Multi_Domain_Dataset:
    """ Abstract class of a multi domain dataset for OOD generalization.

    Every multi domain dataset must redefine the important attributes: SETUP, PRED_TIME, ENVS, INPUT_SIZE, OUTPUT_SIZE
    The data dimension needs to be (batch, time, *features_dim)

    TODO:
        * Make a package test that checks if every class has 'time_pred' and 'setup'
    """
    N_STEPS = 5001
    CHECKPOINT_FREQ = 100
    N_WORKERS = 8
    SETUP = None
    PRED_TIME = [None]
    ENVS = [None]
    INPUT_SIZE = None
    OUTPUT_SIZE = None

    def __init__(self):
        pass

    def get_setup(self):
        return self.SETUP

    def get_input_size(self):
        return self.INPUT_SIZE

    def get_output_size(self):
        return self.OUTPUT_SIZE

    def get_envs(self):
        return self.ENVS

    def get_pred_time(self):
        return self.PRED_TIME

    def get_class_weight(self):
        """Compute class weight for class balanced training

        Returns:
            list: list of weights of length OUTPUT_SIZE
        """
        _, train_loaders = self.get_train_loaders()

        n_labels = torch.zeros(self.OUTPUT_SIZE)

        for env_loader in train_loaders:
            labels = env_loader.dataset.tensors[1][:]
            for i in range(self.OUTPUT_SIZE):
                n_labels[i] += torch.eq(torch.as_tensor(labels), i).sum()

        weights = 1. / (n_labels*self.OUTPUT_SIZE)

        return weights

    def get_train_loaders(self):
        """Fetch all training dataloaders and their ID 

        Returns:
            list: list of string names of the data splits used for training
            list: list of dataloaders of the data splits used for training
        """
        # loaders_ID = [str(env)+'_in' for i, env in enumerate(self.ENVS) if i != self.test_env]
        # loaders = [l for i, l in enumerate(self.in_loaders) if i != self.test_env] 

        return self.train_names, self.train_loaders
    
    def get_val_loaders(self):
        """Fetch all validation/test dataloaders and their ID 

        Returns:
            list: list of string names of the data splits used for validation and test
            list: list of dataloaders of the data splits used for validation and test
        """
        # loaders_ID = [str(env)+'_out' for env in self.ENVS] + [str(env)+'_in' for i, env in enumerate(self.ENVS) if i == self.test_env]
        # loaders = self.out_loaders + [l for i, l in enumerate(self.in_loaders) if i == self.test_env]

        return self.val_names, self.val_loaders

class Fourier_basic(Multi_Domain_Dataset):
    """ Fourier_basic dataset

    A dataset of 1D sinusoid signal to classify according to their Fourier spectrum.

    No download is required as it is purely synthetic
    """
    SETUP = 'seq'
    PRED_TIME = [49]
    ENVS = ['no_spur']
    INPUT_SIZE = 1
    OUTPUT_SIZE = 2

    def __init__(self, flags, training_hparams):
        super(Fourier_basic, self).__init__()

        # Make important checks
        assert flags.test_env == None, "You are using a dataset with only a single environment, there cannot be a test environment"

        ## Define label 0 and 1 Fourier spectrum
        self.fourier_0 = np.zeros(1000)
        self.fourier_0[800:900] = np.linspace(0, 500, num=100)
        self.fourier_1 = np.zeros(1000)
        self.fourier_1[800:900] = np.linspace(500, 0, num=100)

        ## Make the full time series with inverse fft
        signal_0 = fft.irfft(self.fourier_0, n=10000)[1000:9000]
        signal_1 = fft.irfft(self.fourier_1, n=10000)[1000:9000]
        signal_0 = torch.tensor( signal_0.reshape(-1,50) ).float()
        signal_1 = torch.tensor( signal_1.reshape(-1,50) ).float()
        signal = torch.cat((signal_0, signal_1))

        plt.figure()
        plt.plot(signal_0[50,:], 'r', label='Label 0')
        plt.plot(signal_1[50,:], 'b', label='Label 1')
        plt.legend()
        plt.savefig('./figure/fourier_clean_signal.pdf')

        ## Create the labels
        labels_0 = torch.zeros((signal_0.shape[0],1)).long()
        labels_1 = torch.ones((signal_1.shape[0],1)).long()
        labels = torch.cat((labels_0, labels_1))

        ## Create tensor dataset and dataloader
        self.in_loaders, self.out_loaders = [], []
        for e in self.ENVS:
            dataset = torch.utils.data.TensorDataset(signal, labels)
            in_dataset, out_dataset = make_split(dataset, flags.holdout_fraction)
            in_loader = torch.utils.data.DataLoader(in_dataset, batch_size=training_hparams['batch_size'], shuffle=True)
            self.in_loaders.append(in_loader)
            out_loader = torch.utils.data.DataLoader(out_dataset, batch_size=64, shuffle=False)
            self.out_loaders.append(out_loader)

class Spurious_Fourier(Multi_Domain_Dataset):
    """ Spurious_Fourier dataset

    A dataset of 1D sinusoid signal to classify according to their Fourier spectrum.
    Peaks in the fourier spectrum are added to the signal that are spuriously correlated to the label.
    Different environment have different correlation rates between the labels and the spurious peaks in the spectrum.

    No download is required as it is purely synthetic
    """
    SETUP = 'seq'
    INPUT_SIZE = 1
    OUTPUT_SIZE = 2
    PRED_TIME = [49]
    label_noise = 0.25          # Label noise
    ENVS = [0.1, 0.8, 0.9]      # Environment is a function of correlation

    def __init__(self, flags, training_hparams):
        super(Spurious_Fourier, self).__init__()

        if flags.test_env is not None:
            assert flags.test_env < len(self.ENVS), "Test environment chosen is not valid"
        else:
            warnings.warn("You don't have any test environment")

        ## Save stuff
        self.test_env = flags.test_env
        self.class_balance = training_hparams['class_balance']

        ## Define label 0 and 1 Fourier spectrum
        self.fourier_0 = np.zeros(1000)
        self.fourier_0[800:900] = np.linspace(0, 500, num=100)
        self.fourier_1 = np.zeros(1000)
        self.fourier_1[800:900] = np.linspace(500, 0, num=100)

        ## Define the spurious Fourier spectrum (one direct and the inverse)
        self.direct_fourier_0 = copy.deepcopy(self.fourier_0)
        self.direct_fourier_1 = copy.deepcopy(self.fourier_1)
        self.direct_fourier_0[250] = 1000
        self.direct_fourier_1[400] = 1000

        self.inverse_fourier_0 = copy.deepcopy(self.fourier_0)
        self.inverse_fourier_1 = copy.deepcopy(self.fourier_1)
        self.inverse_fourier_0[400] = 1000
        self.inverse_fourier_1[250] = 1000

        ## Create the sequences for direct and inverse
        direct_signal_0 = fft.irfft(self.direct_fourier_0, n=10000)[1000:9000]
        direct_signal_0 = torch.tensor( direct_signal_0.reshape(-1,50) ).float()
        perm = torch.randperm(direct_signal_0.shape[0])
        direct_signal_0 = direct_signal_0[perm,:]
        direct_signal_1 = fft.irfft(self.direct_fourier_1, n=10000)[1000:9000]
        direct_signal_1 = torch.tensor( direct_signal_1.reshape(-1,50) ).float()
        perm = torch.randperm(direct_signal_1.shape[0])
        direct_signal_1 = direct_signal_1[perm,:]
        direct_signal = [direct_signal_0, direct_signal_1]

        inverse_signal_0 = fft.irfft(self.inverse_fourier_0, n=10000)[1000:9000]
        inverse_signal_0 = torch.tensor( inverse_signal_0.reshape(-1,50) ).float()
        perm = torch.randperm(inverse_signal_0.shape[0])
        inverse_signal_0 = inverse_signal_0[perm,:]
        inverse_signal_1 = fft.irfft(self.inverse_fourier_1, n=10000)[1000:9000]
        inverse_signal_1 = torch.tensor( inverse_signal_1.reshape(-1,50) ).float()
        perm = torch.randperm(inverse_signal_1.shape[0])
        inverse_signal_1 = inverse_signal_1[perm,:]
        inverse_signal = [inverse_signal_0, inverse_signal_1]

        plt.figure()
        plt.plot(direct_signal_0[50,:], 'r')
        plt.plot(inverse_signal_0[50,:], 'b')
        plt.savefig('./figure/fourier_cheat_signal_0.pdf')

        plt.figure()
        plt.plot(direct_signal_1[50,:], 'r')
        plt.plot(inverse_signal_1[50,:], 'b')
        plt.savefig('./figure/fourier_cheat_signal_1.pdf')

        ## Create the environments with different correlations
        env_size = 150
        self.in_loaders, self.out_loaders = [], []
        for i, e in enumerate(self.ENVS):

            ## Create set of labels
            env_labels_0 = torch.zeros((env_size // 2, 1)).long()
            env_labels_1 = torch.ones((env_size // 2, 1)).long()
            env_labels = torch.cat((env_labels_0, env_labels_1))

            ## Fill signal
            env_signal = torch.zeros((env_size, 50))
            for j, label in enumerate(env_labels):

                # Label noise
                if bool(bernoulli(self.label_noise, 1)):
                    # Correlation to label
                    if bool(bernoulli(e, 1)):
                        env_signal[j,:] = inverse_signal[label][0,:]
                        inverse_signal[label] = inverse_signal[label][1:,:]
                    else:
                        env_signal[j,:] = direct_signal[label][0,:]
                        direct_signal[label] = direct_signal[label][1:,:]
                    
                    # Flip the label
                    env_labels[j, -1] = XOR(label, 1)
                else:
                    if bool(bernoulli(e, 1)):
                        env_signal[j,:] = direct_signal[label][0,:]
                        direct_signal[label] = direct_signal[label][1:,:]
                    else:
                        env_signal[j,:] = inverse_signal[label][0,:]
                        inverse_signal[label] = inverse_signal[label][1:,:]

            # Make Tensor dataset
            dataset = torch.utils.data.TensorDataset(env_signal, env_labels)

            in_dataset, out_dataset = make_split(dataset, flags.holdout_fraction)
            in_loader = torch.utils.data.DataLoader(in_dataset, batch_size=training_hparams['batch_size'], shuffle=True)
            self.in_loaders.append(in_loader)
            out_loader = torch.utils.data.DataLoader(out_dataset, batch_size=64, shuffle=False)
            self.out_loaders.append(out_loader)

        def plot_samples(direct_signal_0, inverse_signal_0, direct_signal_1, inverse_signal_1):

            plt.figure()
            plt.plot(self.fourier_0, 'r', label='Label 0')
            plt.plot(self.fourier_1, 'b', label='Label 1')
            plt.legend()
            plt.savefig('./figure/fourier_clean_task.pdf')

            plt.figure()
            plt.plot(self.direct_fourier_0, 'r')
            plt.plot(self.inverse_fourier_0, 'b')
            plt.savefig('./figure/fourier_cheat_0.pdf')
            
            plt.figure()
            plt.plot(self.direct_fourier_1, 'r')
            plt.plot(self.inverse_fourier_1, 'b')
            plt.savefig('./figure/fourier_cheat_1.pdf')

            plt.figure()
            plt.plot(direct_signal_0[50,:], 'r')
            plt.plot(inverse_signal_0[50,:], 'b')
            plt.savefig('./figure/fourier_cheat_signal_0.pdf')

            plt.figure()
            plt.plot(direct_signal_1[50,:], 'r')
            plt.plot(inverse_signal_1[50,:], 'b')
            plt.savefig('./figure/fourier_cheat_signal_1.pdf')


class TMNIST(Multi_Domain_Dataset):
    """ Temporal MNIST dataset

    Each sample is a sequence of 4 MNIST digits.
    The task is to predict at each step if the sum of the current digit and the previous one is odd or even.

    The MNIST dataset needs to be downloaded, this is automaticaly done if the dataset isn't in the given data_path
    """
    N_STEPS = 5001
    SETUP = 'seq'
    PRED_TIME = [1, 2, 3]
    INPUT_SIZE = 28*28
    OUTPUT_SIZE = 2
    ENVS = ['grey']

    # Dataset parameters
    SEQ_LEN = 4

    def __init__(self, flags, training_hparams):
        super(TMNIST, self).__init__()

        assert flags.test_env == None, "You are using a dataset with only a single environment, there cannot be a test environment"

        ## Import original MNIST data
        MNIST_tfrm = transforms.Compose([ transforms.ToTensor() ])

        # Get MNIST data
        train_ds = datasets.MNIST(flags.data_path, train=True, download=True, transform=MNIST_tfrm) 
        test_ds = datasets.MNIST(flags.data_path, train=False, download=True, transform=MNIST_tfrm) 

        # Concatenate all data and labels
        MNIST_images = torch.cat((train_ds.data, test_ds.data))
        MNIST_labels = torch.cat((train_ds.targets, test_ds.targets))

        # Create sequences of 3 digits
        TMNIST_images = MNIST_images.reshape(-1,self.SEQ_LEN,28,28)

        # With their corresponding label
        TMNIST_labels = MNIST_labels.reshape(-1,self.SEQ_LEN)

        # Assign label to the objective : Is the last number in the sequence larger than the current
        # self.train_ds.targets = ( self.train_ds.targets[:,:-1] > self.train_ds.targets[:,1:] )       # Is the previous one bigger than the current one?
        TMNIST_labels = ( TMNIST_labels[:,:-1] + TMNIST_labels[:,1:] ) % 2     # Is the sum of this one and the last one an even number?
        TMNIST_labels = TMNIST_labels.long()

        ## Create tensor dataset and dataloader
        self.in_loaders, self.out_loaders = [], []
        for e in self.ENVS:
            dataset = torch.utils.data.TensorDataset(TMNIST_images, TMNIST_labels)
            in_dataset, out_dataset = make_split(dataset, flags.holdout_fraction)
            in_loader = torch.utils.data.DataLoader(in_dataset, batch_size=training_hparams['batch_size'], shuffle=True)
            self.in_loaders.append(in_loader)
            out_loader = torch.utils.data.DataLoader(out_dataset, batch_size=64, shuffle=False)
            self.out_loaders.append(out_loader)

        def plot_samples(TMNIST_images, TMNIST_labels):
            fig, axs = plt.subplots(3,4)
            axs[0,0].imshow(TMNIST_images[0,0,:,:], cmap='gray')
            axs[0,0].set_ylabel('Sequence 1')
            axs[0,1].imshow(TMNIST_images[0,1,:,:], cmap='gray')
            axs[0,1].set_title('Label = '+str(TMNIST_labels[0,0].cpu().item()))
            axs[0,2].imshow(TMNIST_images[0,2,:,:], cmap='gray')
            axs[0,2].set_title('Label = '+str(TMNIST_labels[0,1].cpu().item()))
            axs[0,3].imshow(TMNIST_images[0,3,:,:], cmap='gray')
            axs[0,3].set_title('Label = '+str(TMNIST_labels[0,2].cpu().item()))
            axs[1,0].imshow(TMNIST_images[1,0,:,:], cmap='gray')
            axs[1,0].set_ylabel('Sequence 2')
            axs[1,1].imshow(TMNIST_images[1,1,:,:], cmap='gray')
            axs[1,1].set_title('Label = '+str(TMNIST_labels[1,0].cpu().item()))
            axs[1,2].imshow(TMNIST_images[1,2,:,:], cmap='gray')
            axs[1,2].set_title('Label = '+str(TMNIST_labels[1,1].cpu().item()))
            axs[1,3].imshow(TMNIST_images[1,3,:,:], cmap='gray')
            axs[1,3].set_title('Label = '+str(TMNIST_labels[1,2].cpu().item()))
            axs[2,0].imshow(TMNIST_images[2,0,:,:], cmap='gray')
            axs[2,0].set_ylabel('Sequence 3')
            axs[2,0].set_xlabel('Time Step 1')
            axs[2,1].imshow(TMNIST_images[2,1,:,:], cmap='gray')
            axs[2,1].set_xlabel('Time Step 2')
            axs[2,1].set_title('Label = '+str(TMNIST_labels[2,0].cpu().item()))
            axs[2,2].imshow(TMNIST_images[2,2,:,:], cmap='gray')
            axs[2,2].set_xlabel('Time Step 3')
            axs[2,2].set_title('Label = '+str(TMNIST_labels[2,1].cpu().item()))
            axs[2,3].imshow(TMNIST_images[2,3,:,:], cmap='gray')
            axs[2,3].set_xlabel('Time Step 4')
            axs[2,3].set_title('Label = '+str(TMNIST_labels[2,2].cpu().item()))
            for row in axs:
                for ax in row:
                    ax.set_xticks([]) 
                    ax.set_yticks([]) 
            plt.tight_layout()
            plt.savefig('./figure/TCMNIST_'+self.SETUP+'.pdf')


class TCMNIST(Multi_Domain_Dataset):
    """ Abstract class for Temporal Colored MNIST

    Each sample is a sequence of 4 MNIST digits.
    The task is to predict at each step if the sum of the current digit and the previous one is odd or even.
    Color is added to the digits that is correlated with the label of the current step.
    The formulation of which is defined in the child of this class, either sequences-wise of step-wise

    The MNIST dataset needs to be downloaded, this is automaticaly done if the dataset isn't in the given data_path
    """
    N_STEPS = 5001
    PRED_TIME = [1, 2, 3]
    INPUT_SIZE = 2 * 28 * 28
    OUTPUT_SIZE = 2
    SEQ_LEN = 4

    def __init__(self, flags):
        super(TCMNIST, self).__init__()

        ## Import original MNIST data
        MNIST_tfrm = transforms.Compose([ transforms.ToTensor() ])

        # Get MNIST data
        train_ds = datasets.MNIST(flags.data_path, train=True, download=True, transform=MNIST_tfrm) 
        test_ds = datasets.MNIST(flags.data_path, train=False, download=True, transform=MNIST_tfrm) 

        # Concatenate all data and labels
        MNIST_images = torch.cat((train_ds.data, test_ds.data))
        MNIST_labels = torch.cat((train_ds.targets, test_ds.targets))

        # Create sequences of 3 digits
        self.TCMNIST_images = MNIST_images.reshape(-1, self.SEQ_LEN, 28, 28)

        # With their corresponding label
        TCMNIST_labels = MNIST_labels.reshape(-1, self.SEQ_LEN)

        ########################
        ### Choose the task:
        # MNIST_labels = ( MNIST_labels[:,:-1] > MNIST_labels[:,1:] )        # Is the previous one bigger than the current one?
        TCMNIST_labels = ( TCMNIST_labels[:,:-1] + TCMNIST_labels[:,1:] ) % 2      # Is the sum of this one and the last one an even number?
        self.TCMNIST_labels = TCMNIST_labels.long()

    def plot_samples(self, images, labels):

        show_images = torch.cat([images,torch.zeros_like(images[:,:,0:1,:,:])], dim=2)
        fig, axs = plt.subplots(3,4)
        axs[0,0].imshow(show_images[0,0,:,:,:].permute(1,2,0))
        axs[0,0].set_ylabel('Sequence 1')
        axs[0,1].imshow(show_images[0,1,:,:,:].permute(1,2,0))
        axs[0,1].set_title('Label = '+str(labels[0,0].cpu().item()))
        axs[0,2].imshow(show_images[0,2,:,:,:].permute(1,2,0))
        axs[0,2].set_title('Label = '+str(labels[0,1].cpu().item()))
        axs[0,3].imshow(show_images[0,3,:,:,:].permute(1,2,0))
        axs[0,3].set_title('Label = '+str(labels[0,2].cpu().item()))
        axs[1,0].imshow(show_images[1,0,:,:,:].permute(1,2,0))
        axs[1,0].set_ylabel('Sequence 2')
        axs[1,1].imshow(show_images[1,1,:,:,:].permute(1,2,0))
        axs[1,1].set_title('Label = '+str(labels[1,0].cpu().item()))
        axs[1,2].imshow(show_images[1,2,:,:,:].permute(1,2,0))
        axs[1,2].set_title('Label = '+str(labels[1,1].cpu().item()))
        axs[1,3].imshow(show_images[1,3,:,:,:].permute(1,2,0))
        axs[1,3].set_title('Label = '+str(labels[1,2].cpu().item()))
        axs[2,0].imshow(show_images[2,0,:,:,:].permute(1,2,0))
        axs[2,0].set_ylabel('Sequence 3')
        axs[2,0].set_xlabel('Time Step 1')
        axs[2,1].imshow(show_images[2,1,:,:,:].permute(1,2,0))
        axs[2,1].set_xlabel('Time Step 2')
        axs[2,1].set_title('Label = '+str(labels[2,0].cpu().item()))
        axs[2,2].imshow(show_images[2,2,:,:,:].permute(1,2,0))
        axs[2,2].set_xlabel('Time Step 3')
        axs[2,2].set_title('Label = '+str(labels[2,1].cpu().item()))
        axs[2,3].imshow(show_images[2,3,:,:,:].permute(1,2,0))
        axs[2,3].set_xlabel('Time Step 4')
        axs[2,3].set_title('Label = '+str(labels[2,2].cpu().item()))
        for row in axs:
            for ax in row:
                ax.set_xticks([]) 
                ax.set_yticks([]) 
        plt.tight_layout()
        plt.savefig('./figure/TCMNIST_'+self.SETUP+'.pdf')

class TCMNIST_seq(TCMNIST):
    """ Temporal Colored MNIST Sequence

    Each sample is a sequence of 4 MNIST digits.
    The task is to predict at each step if the sum of the current digit and the previous one is odd or even.
    Color is added to the digits that is correlated with the label of the current step.

    The correlation of the color to the label is constant across sequences and whole sequences are sampled from an environmnent definition

    The MNIST dataset needs to be downloaded, this is automaticaly done if the dataset isn't in the given data_path
    """
    SETUP = 'seq'
    ENVS = [0.1, 0.8, 0.9]      # Environment is a function of correlation

    ## Dataset parameters
    label_noise = 0.25                    # Label noise

    def __init__(self, flags, training_hparams):
        super(TCMNIST_seq, self).__init__(flags)

        if flags.test_env is not None:
            assert flags.test_env < len(self.ENVS), "Test environment chosen is not valid"
        else:
            warnings.warn("You don't have any test environment")

        # Save stuff
        self.test_env = flags.test_env
        self.class_balance = training_hparams['class_balance']

        # Make the color datasets
        self.in_loaders, self.out_loaders = [], []          # array of training environment dataloaders
        for i, e in enumerate(self.ENVS):

            # Choose data subset
            images = self.TCMNIST_images[i::len(self.ENVS)]
            labels = self.TCMNIST_labels[i::len(self.ENVS)]

            # Color subset
            colored_images, colored_labels = self.color_dataset(images, labels, i, e, self.label_noise)

            # Make Tensor dataset
            dataset = torch.utils.data.TensorDataset(colored_images, colored_labels)

            in_dataset, out_dataset = make_split(dataset, flags.holdout_fraction)
            in_loader = torch.utils.data.DataLoader(in_dataset, batch_size=training_hparams['batch_size'], shuffle=True)
            self.in_loaders.append(in_loader)
            out_loader = torch.utils.data.DataLoader(out_dataset, batch_size=64, shuffle=False)
            self.out_loaders.append(out_loader)

    def color_dataset(self, images, labels, env_id, p, d):

        # Add label noise
        labels = XOR(labels, bernoulli(d, labels.shape)).long()

        # Choose colors
        colors = XOR(labels, bernoulli(1-p, labels.shape))

        # Stack a second color channel
        images = torch.stack([images,images], dim=2)

        # Apply colors
        for sample in range(colors.shape[0]):
            for frame in range(colors.shape[1]):
                images[sample,frame+1,colors[sample,frame].long(),:,:] *= 0

        return images, labels

    def get_loaders(self):
        return self.train_loaders, self.test_loader

class TCMNIST_step(TCMNIST):
    """ Temporal Colored MNIST Step

    Each sample is a sequence of 4 MNIST digits.
    The task is to predict at each step if the sum of the current digit and the previous one is odd or even.
    Color is added to the digits that is correlated with the label of the current step.

    The correlation of the color to the label is varying across sequences and time steps are sampled from an environmnent definition

    This dataset has the ''test_step'' variable that discts which time step is hidden during training

    The MNIST dataset needs to be downloaded, this is automaticaly done if the dataset isn't in the given data_path
    """
    SETUP = 'step'
    ENVS = [0.1, 0.8, 0.9]  # Environment is a function of correlation

    # Dataset parameters
    label_noise = 0.25      # Label noise

    def __init__(self, flags, training_hparams):
        super(TCMNIST_step, self).__init__(flags)

        if flags.test_env is not None:
            assert flags.test_env < len(self.ENVS), "Test environment chosen is not valid"
        else:
            warnings.warn("You don't have any test environment")
        assert flags.test_step != None, "The Step setup needs a test step definition"
        assert flags.test_step in list(range(len(self.PRED_TIME))), "Chosen test_step not a Prediction Time"

        ## Save stuff
        self.test_env = flags.test_env
        self.test_step = flags.test_step
        self.class_balance = training_hparams['class_balance']

        # Define array of training environment dataloaders
        self.in_loaders, self.out_loaders = [], []          

        # Permute env/steps
        self.ENVS[self.test_step], self.ENVS[self.test_env] = self.ENVS[self.test_env], self.ENVS[self.test_step]

        ## Make the color datasets
        # Stack a second color channel
        colored_images = torch.stack([self.TCMNIST_images, self.TCMNIST_images], dim=2)
        for i, e in enumerate(self.ENVS):
            # Color i-th frame subset
            colored_images, colored_labels = self.color_dataset(colored_images, self.TCMNIST_labels, i, e, self.label_noise)

        # Make Tensor dataset and dataloader
        dataset = torch.utils.data.TensorDataset(colored_images, colored_labels.long())

        self.plot_samples(colored_images, colored_labels)

        in_dataset, out_dataset = make_split(dataset, flags.holdout_fraction)
        in_loader = torch.utils.data.DataLoader(in_dataset, batch_size=training_hparams['batch_size'], shuffle=True)
        self.in_loaders.append(in_loader)
        out_loader = torch.utils.data.DataLoader(out_dataset, batch_size=64, shuffle=False)
        self.out_loaders.append(out_loader)

    def color_dataset(self, images, labels, env_id, p, d):

        # Add label noise
        labels[:,env_id] = XOR(labels[:,env_id], bernoulli(d, labels[:,env_id].shape)).long()

        # Choose colors
        colors = XOR(labels[:,env_id], bernoulli(1-p, labels[:,env_id].shape))

        # Apply colors
        for sample in range(colors.shape[0]):
            images[sample,env_id+1,colors[sample].long(),:,:] *= 0 

        return images, labels

    def get_train_loaders(self):
        loaders_ID = [[str(env)+'_in' for i, env in enumerate(self.ENVS)]]
        loaders = self.in_loaders
        return loaders_ID, loaders
    
    def get_val_loaders(self):
        loaders_ID = [[str(env)+'_out' for env in self.ENVS]]
        loaders = self.out_loaders
        return loaders_ID, loaders

class HDF5_dataset(Dataset):
    """ HDF5 dataset

    Container for data coming from an hdf5 file. 
    
    Good thing about this is that it imports data only when it needs to and thus saves ram space
    """
    def __init__(self, h5_path, env_id, split=None):
        self.h5_path = h5_path
        self.env_id = env_id

        self.hdf = h5py.File(self.h5_path, 'r')
        self.data = self.hdf[env_id]['data']
        self.targets = self.hdf[env_id]['labels']

        self.split = list(range(self.hdf[env_id]['data'].shape[0])) if split==None else split

    def __len__(self):
        return len(self.split)

    def __getitem__(self, idx):
        if torch.is_tensor(idx):
            idx = idx.tolist()

        split_idx = self.split[idx]
        
        seq = torch.as_tensor(self.data[split_idx, ...])
        labels = torch.as_tensor(self.targets[split_idx])

        return (seq, labels)

    def close(self):
        self.hdf.close()

class PhysioNet(Multi_Domain_Dataset):
    """ PhysioNet Sleep stage dataset

    The task is to classify the sleep stage from EEG and other modalities of signals.
    The raw data comes from the CAP Sleep Database hosted on Physionet.org:  
        https://physionet.org/content/capslpdb/1.0.0/
    This dataset only uses about half of the raw dataset because of the incompatibility of some measurements.
    We use the 5 most commonly used machines in the database to create the 5 seperate environment to train on.
    The machines that were used were infered by grouping together the recording that had the same channels, and the 
    final preprocessed data only include the channels that were in common between those 5 machines.

    You can read more on the data itself and it's provenance on Physionet.org

    This dataset need to be downloaded and preprocessed. This can be done with the download.py script
    """
    N_STEPS = 5001
    SETUP = 'seq'
    PRED_TIME = [3000]
    ENVS = ['Machine0', 'Machine1', 'Machine2', 'Machine3', 'Machine4']
    INPUT_SIZE = 19
    OUTPUT_SIZE = 6
    CHECKPOINT_FREQ = 500

    def __init__(self, flags, training_hparams):
        super(PhysioNet, self).__init__()

        if flags.test_env is not None:
            assert flags.test_env < len(self.ENVS), "Test environment chosen is not valid"
        else:
            warnings.warn("You don't have any test environment")

        ## Save stuff
        self.test_env = flags.test_env
        self.class_balance = training_hparams['class_balance']

        ## Create tensor dataset and dataloader
        self.val_names, self.val_loaders = [], []
        self.train_names, self.train_loaders = [], []
        for j, e in enumerate(self.ENVS):

            # Get full environment dataset and define in/out split
            full_dataset = HDF5_dataset(os.path.join(flags.data_path, 'physionet.org/data.h5'), e)
            in_split, out_split = get_split(full_dataset, flags.holdout_fraction, sort=True)
            full_dataset.close()
<<<<<<< HEAD
            in_dataset = HDF5_dataset(os.path.join(flags.data_path, 'physionet.org/files/capslpdb/1.0.0/data.h5'), e, split=in_split)
            out_dataset = HDF5_dataset(os.path.join(flags.data_path, 'physionet.org/files/capslpdb/1.0.0/data.h5'), e, split=out_split)
            in_loader = torch.utils.data.DataLoader(in_dataset, batch_size=training_hparams['batch_size'], shuffle=True)
            self.in_loaders.append(in_loader)
            out_loader = torch.utils.data.DataLoader(out_dataset, batch_size=256, shuffle=False)
            # out_loader = torch.utils.data.DataLoader(out_dataset, batch_size=64, shuffle=False)
            self.out_loaders.append(out_loader)
=======

            # Get in/out hdf5 dataset
            out_dataset = HDF5_dataset(os.path.join(flags.data_path, 'physionet.org/data.h5'), e, split=out_split)

            # Make training dataset/loader and append it to training containers
            if j != flags.test_env:
                in_dataset = HDF5_dataset(os.path.join(flags.data_path, 'physionet.org/data.h5'), e, split=in_split)
                in_loader = torch.utils.data.DataLoader(in_dataset, batch_size=training_hparams['batch_size'], shuffle=True)
                self.train_names.append(e + '_in')
                self.train_loaders.append(in_loader)
            
            # Make validation loaders
            fast_in_dataset = HDF5_dataset(os.path.join(flags.data_path, 'physionet.org/data.h5'), e, split=in_split)
            # fast_in_loader = torch.utils.data.DataLoader(fast_in_dataset, batch_size=64, shuffle=False, num_workers=self.N_WORKERS, pin_memory=True)
            fast_in_loader = torch.utils.data.DataLoader(fast_in_dataset, batch_size=1024, shuffle=False, num_workers=self.N_WORKERS, pin_memory=True)
            fast_out_dataset = HDF5_dataset(os.path.join(flags.data_path, 'physionet.org/data.h5'), e, split=out_split)
            # fast_out_loader = torch.utils.data.DataLoader(fast_out_dataset, batch_size=64, shuffle=False, num_workers=self.N_WORKERS, pin_memory=True)
            fast_out_loader = torch.utils.data.DataLoader(fast_out_dataset, batch_size=1024, shuffle=False, num_workers=self.N_WORKERS, pin_memory=True)

            # Append to val containers
            self.val_names.append(e + '_in')
            self.val_loaders.append(fast_in_loader)
            self.val_names.append(e + '_out')
            self.val_loaders.append(fast_out_loader)
>>>>>>> cc04c8e5
    
    def get_class_weight(self):
        """Compute class weight for class balanced training

        Returns:
            list: list of weights of length OUTPUT_SIZE
        """
        _, train_loaders = self.get_train_loaders()

        n_labels = torch.zeros(self.OUTPUT_SIZE)

        for env_loader in train_loaders:
            labels = env_loader.dataset.targets[:]
            for i in range(self.OUTPUT_SIZE):
                n_labels[i] += torch.eq(torch.as_tensor(labels), i).sum()

        weights = 1. / (n_labels*self.OUTPUT_SIZE)

        return weights

        <|MERGE_RESOLUTION|>--- conflicted
+++ resolved
@@ -802,15 +802,6 @@
             full_dataset = HDF5_dataset(os.path.join(flags.data_path, 'physionet.org/data.h5'), e)
             in_split, out_split = get_split(full_dataset, flags.holdout_fraction, sort=True)
             full_dataset.close()
-<<<<<<< HEAD
-            in_dataset = HDF5_dataset(os.path.join(flags.data_path, 'physionet.org/files/capslpdb/1.0.0/data.h5'), e, split=in_split)
-            out_dataset = HDF5_dataset(os.path.join(flags.data_path, 'physionet.org/files/capslpdb/1.0.0/data.h5'), e, split=out_split)
-            in_loader = torch.utils.data.DataLoader(in_dataset, batch_size=training_hparams['batch_size'], shuffle=True)
-            self.in_loaders.append(in_loader)
-            out_loader = torch.utils.data.DataLoader(out_dataset, batch_size=256, shuffle=False)
-            # out_loader = torch.utils.data.DataLoader(out_dataset, batch_size=64, shuffle=False)
-            self.out_loaders.append(out_loader)
-=======
 
             # Get in/out hdf5 dataset
             out_dataset = HDF5_dataset(os.path.join(flags.data_path, 'physionet.org/data.h5'), e, split=out_split)
@@ -835,7 +826,6 @@
             self.val_loaders.append(fast_in_loader)
             self.val_names.append(e + '_out')
             self.val_loaders.append(fast_out_loader)
->>>>>>> cc04c8e5
     
     def get_class_weight(self):
         """Compute class weight for class balanced training
